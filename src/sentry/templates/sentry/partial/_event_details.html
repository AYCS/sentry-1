{% load i18n %}
{% load sentry_helpers %}

{% if tags %}
    <div id="tags" class="box">
        <div class="box-header">
            <h3>Tags</h3>
        </div>
        <div class="box-content with-padding">
            <ul class="mini-tag-list">
                {% for tag_key, tag_value in tags %}
                    <li>
                        <strong>{{ tag_key }}</strong>
                        <em>=</em>
                        <span><a href="{% url 'sentry-stream' group.team.slug group.project.slug %}?{{ tag_key }}={{ tag_value }}">{{ tag_value }}</a> {% if tag_value|is_url %}<a href="{{ tag_value }}" class="icon-share"></a>{% endif %}</span>
                    </li>
                {% endfor %}
            </ul>
        </div>
<<<<<<< HEAD
=======
        <ul class="mini-tag-list">
            {% for tag_key, tag_value in tags %}
                <li>
                    <strong>{{ tag_key }}</strong>
                    <em>=</em>
                    <span><a href="{% url 'sentry-stream' group.organization.slug group.project.slug %}?{{ tag_key }}={{ tag_value }}">{{ tag_value }}</a> {% if tag_value|is_url %}<a href="{{ tag_value }}" class="icon-share"></a>{% endif %}</span>
                </li>
            {% endfor %}
        </ul>
>>>>>>> ec8e801d
    </div>
{% endif %}

{% for interface, interface_html in interface_list %}
    <div id="{{ interface.get_slug }}">
        {{ interface_html }}
    </div>
{% endfor %}

{% if json_data %}
    <div id="extra" class="box">
        <div class="box-header">
            <h3>{% trans "Additional Data" %}</h3>
        </div>
        <div class="box-content with-padding">
            {% render_values json_data %}
        </div>
    </div>
{% endif %}

{% if version_data %}
    <div id="versions" class="box">
        <div class="box-header">
            <h3>{% trans "Package Versions" %}</h3>
        </div>
        <div class="box-content with-padding">
            <table class="table vars">
                <colgroup>
                    <col style="width:80%">
                    <col style="width:20%">
                </colgroup>
                {% for k, v in version_data.iteritems|as_sorted %}
                    <tr>
                        <th class="key">{{ k }}</th>
                        <td class="values" style="text-align: right"><code>{{ v }}</code></td>
                    </tr>
                {% endfor %}
            </table>
        </div>
    </div>
{% endif %}<|MERGE_RESOLUTION|>--- conflicted
+++ resolved
@@ -12,23 +12,11 @@
                     <li>
                         <strong>{{ tag_key }}</strong>
                         <em>=</em>
-                        <span><a href="{% url 'sentry-stream' group.team.slug group.project.slug %}?{{ tag_key }}={{ tag_value }}">{{ tag_value }}</a> {% if tag_value|is_url %}<a href="{{ tag_value }}" class="icon-share"></a>{% endif %}</span>
+                        <span><a href="{% url 'sentry-stream' group.organization.slug group.project.slug %}?{{ tag_key }}={{ tag_value }}">{{ tag_value }}</a> {% if tag_value|is_url %}<a href="{{ tag_value }}" class="icon-share"></a>{% endif %}</span>
                     </li>
                 {% endfor %}
             </ul>
         </div>
-<<<<<<< HEAD
-=======
-        <ul class="mini-tag-list">
-            {% for tag_key, tag_value in tags %}
-                <li>
-                    <strong>{{ tag_key }}</strong>
-                    <em>=</em>
-                    <span><a href="{% url 'sentry-stream' group.organization.slug group.project.slug %}?{{ tag_key }}={{ tag_value }}">{{ tag_value }}</a> {% if tag_value|is_url %}<a href="{{ tag_value }}" class="icon-share"></a>{% endif %}</span>
-                </li>
-            {% endfor %}
-        </ul>
->>>>>>> ec8e801d
     </div>
 {% endif %}
 
