--- conflicted
+++ resolved
@@ -30,16 +30,9 @@
 //
 // Overrides Bootstrap defaults
 
-<<<<<<< HEAD
-@panel-default-heading-bg:  @white-darker;
-@panel-default-border:      @trim;
-@panel-inner-border:        @trim;
-=======
-
 @panel-default-heading-bg:    @white-dark;
 @panel-footer-bg:             @white-dark;
 @panel-default-border:        @trim;
 @panel-inner-border:          @trim;
 @panel-body-padding:          20px;
-@panel-heading-padding:       10px 20px;
->>>>>>> 45165944
+@panel-heading-padding:       10px 20px;