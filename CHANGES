Version 8.13 (Unreleased)
-------------------------
- Added individual filters for legacy browsers to improve customization of error filtering based on browser versions

- Support for setting a custom security header for javascript fetching.
- start using ReleaseProject and Release.organization instead of Release.project
- Project quotas are no longer available, and must now be configured via the organizational rate limits.
- Quotas implementation now requires a tuple of maximum rate and interval window.
- Added security emails for adding and removing MFA and password changes.
- Added the ability to download an apple compatible crash report for cocoa events.
- Add memory and storage information for apple devices
- The legacy API keys feature is now disabled by default.
- Show Images Loaded section for cocoa events with version number.
<<<<<<< HEAD
- Simplified management of secondary email addresses.
- Fixed an issue where changing primary email address would remove the pre-existing verified email.
- Disallow duplicating primary emails for users moving forward
=======
- Fixed bug where workflow notification subject may not include a custom email prefix.
>>>>>>> bb9f8dc8

Schema Changes
~~~~~~~~~~~~~~
- Added ``ReleaseProject.new_groups`` column.

Version 8.12
------------

- Fix bug where some users would incorrectly not receive workflow notifications for projects they were subscribed to.
- restructured dSYM processing.  It now records errors in the symbolication process
  more accurately and will report system errors them to the internal logger.
- Added data migration to backfill legacy release data
- Added data migration to backfill legacy commit data
- Added data migration to backfill legacy release file and environment data
- Allow gziped/deflated JavaScript artifacts to be uploaded through the API.
- Shared issue view no longer shows SDK.
- Added ``activeSince`` to search (uses ``active_at``).
- Added ``firstSeen`` to search (uses ``first_seen``).
- Added ``lastSeen`` to search (uses ``last_seen``).
- Added ``firstRelease`` to search (uses ``first_release``).
- Fixed usage (and propagation) of ``Group.first_release``.
- The + and - datetime search helpers now work with ranges (e.g. ``<=``).
- Added the ability to download artifacts from releases.

SDKs
~~~~

- The `repos` interface has been added.

Schema Changes
~~~~~~~~~~~~~~
- Added ``Release.organization`` column.
- Added ``ReleaseProject`` model.
- Added ``ReleaseCommit.organization_id`` column.
- Added ``ReleaseFile.organization`` column.
- Added ``ReleaseEnvironment.organization_id`` column.

Version 8.11
------------

- Ignore a ``null`` ``Origin`` header for authentication.
- Added the ability to search for issues that you are subscribed to from the stream view.
- Added the ability to search issues by their last seen timestamp.
- Improved UI for password and API key fields used in integrations
- Fixed bug where API responses would include incorrect `isSubscribed` values for issues.
- Added support for switching to unsymbolicated tracebacks in cocoa.
- Invalidate user sessions when changing password and 2fa settings.
- Add configurable password validators to enforce password strength.
- Send email to specific email when adding a new email rather than sending to all unverified email addresses.
- Allow user to resend email verification to primary email address.
- Added additional detail to subscription help text when viewing a group.
- Add Asana to supported auth backends in social auth (for plugins)
- Cleaner install UI when creating a new project.
- Added support for recording symbols separately in frames independent of the function.
- Reduce noisy Postgres logs from inserting duplicate onboarding rows.
- Added device icons for Apple Watch and Apple TV
- Added export action to group tag details.
- Improved display of user tags.
- Added 'transaction' tag which automatically populates from explicit culprits.
- Added beginnings of repository management to UI (behind `organizations:repos` feature).

Schema Changes
~~~~~~~~~~~~~~

- Added ``User.session_nonce`` column.
- Added ``CommitFileChange`` model.
- Added ``Repository.url`` column.
- Added ``Repository.provider`` column.
- Added ``Repository.config`` column.
- Added ``Repository.external_id`` column.
- Added ``Repository.status`` column.

API Changes
~~~~~~~~~~~

- Added ``/organizations/{org}/config/repos/`` endpoint.
- Added ``/organizations/{org}/repos/{repo}/`` endpoint.

Version 8.10
------------

- New and improved UI.
- Removed previously deprecated ``sentry celery`` command.
- Replaced the ``events`` queue with ``events.{preprocess,process,save}_event``.
- Added Danger (danger/danger) for monitoring various PR requirements.
- Enabled organization weekly report emails for all organizations.
- Add S3 filestore backend.
- ``SENTRY_FILESTORE`` deprecated and replaced with ``filestore.backend``
- ``SENTRY_FILESTORE_OPTIONS`` deprecated and replaced with ``filestore.options``
- Add watchOS support for cocoa interface.
- Fix support for internationalized Origins and raven-js.
- SSO is now enforced to access data within any org that has it set as a requirement.
- Improved rendering of weekly report email on mobile devices.

API Changes
~~~~~~~~~~~

- Add ``/organizations/{org}/repos/`` endpoint.
- Add ``/organizations/{org}/repos/{repo}/commits/`` endpoint.
- Add ``/projects/{org}/{project}/releases/{version}/commits/`` endpoint.
- SSO restrictions are now applied across session-based API authentication.

Schema Changes
~~~~~~~~~~~~~~

- Added ``Repository`` model.
- Added ``Commit`` model.
- Added ``CommitAuthor`` model.
- Added ``ReleaseCommit`` model.
- Added index on ``GroupTagValue(project, key, value, last_seen)``.
- Dropped index on ``GroupTagValue(project, key, value)``.

Version 8.9
-----------

- Added support for Elixir.
- Improve performance for bulk deletions of Events and Groups.
- Fix rate limit logic for single organization mode.
- Added ``--no-repair`` flag for ``sentry upgrade`` for large installs.
- Fixed bug with merging counters yielding the wrong values.
- Require password confirmation when enabling/disabling 2fa.
- Collapse repeated frames in the stacktrace UI.
- Added weekly report emails behind feature flag.
- Rebrand Rules as Alerts / Alert Rules.
- Add frequency to Alerts.

Schema Changes
~~~~~~~~~~~~~~

- Added unique index on ``Authenticator(user_id, type)``

Version 8.8
-----------

- Added unique user frequency rule condition.
- Fixed a major performance regression from 8.7 on the ``GroupTagValue`` model.
- Various security fixes related to CSRF and XSS.
- Server side filtering of event ingest.

Schema Changes
~~~~~~~~~~~~~~

- Removed ``HelpPage`` model.
- Added ``OrganizationMember.token`` column.
- Removed ``OrganizationMember.counter`` column.

Version 8.7
-----------

- Removed "Replay Request" feature.
- Upgraded underlying redis library to resolve some networking issues.
- Added support for minified React exceptions.

Schema Changes
~~~~~~~~~~~~~~

- Remove index ``GroupTagValue(project_id)``.
- Added ``Rule.status`` column.
- Added ``GroupRelease`` model.
- Added ``Environment`` model.
- Added ``ReleaseEnvironment`` model.

Version 8.6
-----------

- The ``message`` attribute on Event/Group is now purely used for search storage.
- The ``sentry.interfaces.Message`` interface now contains a ``formatted`` attribute.
- ``SENTRY_MANAGED_USER_FIELDS`` now defaults to an empty list.
- Issues now render based on the type of data present, which are represented by
  the type and metadata attributes in API responses.
- Stacktrace rendering has been greatly simplified and unified across languages.
- Client's may now pass the 'contexts' attribute, which will eventually supercede 'extra'.
- Various named contexts are now automatically generated and summarized for Cocoa and JavaScript
  issues.
- Added JSON formatting for logs with ``system.logging-format``.
- Added a ``loglevel`` command line flag to most commands.
- Added two factor authentication support.
- Added support for setting IP address of an event automatically on event submission for all platforms.
- Added unsubscribe links to mails.
- Added email verification.
- Added ability to link/unlink Issues, support is dependent on plugins.
- Can now toggle between minified/original code in stacktraces where sourcemaps were applied.
- Can now upload release artifacts with tilde prefix (~) to omit protocol + host in URL lookups.

Schema Changes
~~~~~~~~~~~~~~

- Added ``User.is_password_expired`` column.
- Added ``User.last_password_change`` column.
- Added ``UserEmail`` model.
- Added unique index on ``GroupTagValue(group_id, key, value)``
- Remove unique index on ``GroupTagValue(project_id, group_id, key, value)``
- Added index on ``GroupTagValue(project_id, key, value)``
- Added ``GroupSubscription`` model.

Version 8.5.1
-------------

- Fixed issue with new Unsubscribe links in emails not working.
- Fixed bug with raven-js compatibility with IE8.
- Fixed bug handling IPv6 addresses.

Version 8.5
-----------

- Added option to upload a profile image as an alternative to Gravatar.
- Deprecated ``sentry celery`` subcommand in favor of ``sentry run {worker|cron}``.
- Breadcrumb interface now rendered in event UI.
- Project notification settings page now indicates if current user is subscribed to active project.
- User is now automatically redirected to login page if their session expires inside React client application.
- Added new auth tokens to deprecate the usage of the older API keys.

Schema Changes
~~~~~~~~~~~~~~

- Added ``ProjectPlatform`` model.
- Added index on``EventTag`` index.
- Added unique index on ``UserReport`` model.
- Added ``UserAvatar`` model.
- Added ``EventTag.group_id`` column.
- Added ``ApiToken`` model.
- Added ``Authenticator`` model.


Version 8.4.1
-------------

- Fixed issue in running 8.4 migrations on MySQL only.
- Fixed issue that caused an infinite loop in ``patch_context.py`` under a race condition.
- Silently ignore breadcrumb data coming from clients instead of showing an error in the UI.

Version 8.4
-----------

- Fixed bug that caused some email subjects to be generated without respecting the project subject prefix option.
- Organization's can now opt-in to early adopter features (via organization settings).
- User Feedback is now enabled by default.
- Deprecated ``sentry start`` in favor of new ``sentry run``.
- Access is no longer restricted by default to the domain matching ``system.url-prefix``. You must opt into this by setting ``ALLOWED_HOSTS`` explicitly.
- Replaced Gravatar mystery man with letter avatars
- Added 'Events Per Hour' graph to organization dashboard
- Moved organization activity stream to main column from sidebar

Schema Changes
~~~~~~~~~~~~~~

- Added ``DSymSymbol`` model.
- Added ``DSymSDK`` model.
- Added ``DSymObject`` model.
- Added ``DSymBundle`` model.

Version 8.3.3
-------------

- [SECURITY] Fixed a bug which allows API keys more permission than granted within the organization.

Version 8.3.2
-------------

- Fixed bug affecting only MySQL users, see `GH-3030 <https://github.com/getsentry/sentry/issues/3030>`_.

Version 8.3.1
-------------

- Fixed bug that, ironically, prevented saving a saved search.
- Fixed bug when merging groups and the counts are merged incorrectly.
- Fixed bug that caused the Installation Wizard to never go away if using a non-smtp email.backend setting.
- Fixed an ImproperlyConfigured issue from a cascading error.

Version 8.3.0
-------------

- Added initial support for per-project callsigns and short IDs.  This feature is not exposed to users yet.
- Improved static file delivery performance.
- Added CLI tool to monitor queue sizes. ``sentry queues --help``
- Moved email configuration into ``config.yml``.
- Added mailing list support (via ``List-Id`` header) for outbound email.
- URLs for issues that have been merged now redirect to the issue that absorbed the requested issue.
- Projects can now be bookmarked in the UI.
- Dashboard is now the default view for an organization.

Schema Changes
~~~~~~~~~~~~~~

- Added ``ProjectDSymFile`` model.
- Added ``Counter`` model.
- Added ``GlobalDSymFile`` model.
- Added ``Group.short_id`` column.
- Added ``sentry_increment_project_counter`` function for PostgreSQL.
- Added ``Project.forced_color`` column.
- Added ``GroupRedirect`` model.

Version 8.2.5
-------------

- [SECURITY] Fixed a bug which allows API keys more permission than granted within the organization.

Version 8.2.4
-------------

- [SECURITY] If being run in multi-organization mode, it was possible for a user to craft a URL which would allow them to view membership details of other users.

Version 8.2.3
-------------

- Fix compatibility with Redis 2.8.9.

Version 8.2.2
-------------

- [SECURITY] Fixed an issue where a superuser had the ability to inject data into audit logs through the admin UI.

Version 8.2.1
-------------

- Fix compatibility with setuptools 20.2

Version 8.2.0
-------------

- SENTRY_DISALLOWED_IPS is no longer configured by default. If you're exposing Sentry outside of your company you may wish to configure this.
- Do not require the documentation sync on repair to succeed.
- Added basic organization on-boarding.
- Project keys are no longer usable within the web API.
- Allow requiring data scrubbing security options as an organization wide setting.
- Added basic support for dsym symbol handling.  This feature might leave behind temporary files when used in this version.
- Added support for named Redis clusters for consistency in Redis connection management (GH-2693). This adds a ``redis.clusters`` section to ``config.yml`` (see documentation), and deprecates the ``SENTRY_REDIS_OPTIONS`` setting and per-backend configuration of Redis clusters.

Schema Changes
~~~~~~~~~~~~~~

- Added ``ProjectBookmark`` model.
- Added ``EventTag`` model.
- Added ``OrganizationOnboardingTask`` model.

Version 8.1.5
-------------

- [SECURITY] If being run in multi-organization mode, it was possible for a user to craft a URL which would allow them to view membership details of other users.

Version 8.1.4
-------------

- [SECURITY] Fixed an issue where a superuser had the ability to inject data into audit logs through the admin UI.

Version 8.1.3
-------------

- Fix compatibility with setuptools 20.2

Version 8.1.2
-------------

- [CRITICAL] Fix issue running ``sentry start`` with supervisord.
- Fix compatibility with older versions of djangorestframework.
- Updated member invitation emails.

Version 8.1.1
-------------

- Fix broken static files compiled from 8.1.0. :(

Version 8.1.0
-------------

- Default web server is now uWSGI (https://uwsgi-docs.readthedocs.io/en/latest/) to replace gunicorn.
- New "Saved Searches". See: http://blog.getsentry.com/2016/01/19/introducing-saved-searches.html

Schema Changes
~~~~~~~~~~~~~~
- Remove FK constraints from ``Event.group_id``, ``Event.project_id``, ``EventMapping.group_id``, and ``EventMapping.project_id``.
- Added ``SavedSearch.is_default`` column.
- Added new ``SavedSearchUserDefault`` model.

Version 8.0.6
-------------

- Fixed assignee dropdown not being clickable from touch devices.
- Don't ignore ``SENTRY_WEB_OPTIONS['workers']`` value if set.
- Fix Global Throughput dashboard in admin.
- Fix display for Release names when they include special characters.
- Added new ``sentry config generate-secret-key`` to help with regenerating a new SECRET_KEY value if needed.

Version 8.0.5
-------------

- [CRITICAL] Fixed another issue where performing a bulk merge could merge more than intended. We're pretty confident we got this all squared away now. :(
- Fixed a bug where Issue assignment emails weren't being delivered.

Version 8.0.4
-------------

- Fixed an issue where notification digests weren't sending on some systems.

Version 8.0.3
-------------

- [CRITICAL] Fixed an issue where performing a bulk merge would merge more than intended.
- Fixed saving the "Use Default Scrubbers" project setting
- Fix syncing documentation when behind an http proxy

Version 8.0.2
-------------

- Fix ``IntegrityError`` after merging groups.
- Be less noisy about ``Cannot digest timeline, timeline is not in the ready state.``
- Fix incorrect ``Install`` links.
- Fixed being able to select a Chinese locale.
- Multiple bulk deletion improvements and bug fixes.
- Clarify ``Forcing documentation sync`` error messaging.

Version 8.0.1
-------------

- Ignore ``blob:`` urls in hashing algorithms.
- Bump ``extra`` data size to 16k (previously 4k)
- Fixed some odd behavior where superusers appeared as members of a team when they weren't.
- By default, new superusers created through ``sentry createuser`` will be added as a member to a team, if there is only one team available.

Version 8.0.0
-------------

Version 8 of Sentry introduces a brand new frontend. Most of the application has been overhauled
and rewritten on top of React and our web API. Additionally many new features have been exposed
related to workflows (user assignment, snooze, resolution) and release tracking. This changelog
does not attempt to capture the six+ months of incremental features and improvements in this
release of Sentry.

A Note on MySQL
~~~~~~~~~~~~~~~

Due to numerous issues over the years and recent discoveries that nearly all schema migration was
broken in MySQL (due to some behavior in our migration tool), we've made the decision to no longer
support MySQL. It is possible to bring the schema up to date on a MySQL machine, but Sentry's
automated migrations will likely not work and require DBA assistance.

Postgres is now the only supported production database.

A Note on Workers
~~~~~~~~~~~~~~~~~

In the past it was supported to run Sentry's queue workers with the `-B` option to also spawn
a celery beat process within the worker.  This is no longer supported as it causes problems in
some queue setups (in particular if redis is being used).  Instead you should now spawn two
independent processes.  This is outlined in the installation documentation.

Changes to Quotas
~~~~~~~~~~~~~~~~~

Team and System based quotas are now longer available. A new organization-relative project quota replaces them
and can be configured via Rate Limits on the organization dashboard.

Notification Digests
~~~~~~~~~~~~~~~~~~~~

Email notifications will now automatically rollup if the rate of notifications exceeds a threshold. These can be
configured on a per project basis in Project Settings.

Configuration
~~~~~~~~~~~~~

An Install Wizard has been added to aid in configuring necessary first-run options. Notably your Admin Email,
and URL Prefix. The Installation Wizard will also help any future updates and aid when new options are introduced.

A new configuration backend is now utilized for several options. These options can now be
configured via the web UI.

- A new configuration file, `config.yml` has been introduced. This new file is generated during `sentry init`
  the first time, and expected to be pointed at a directory. `config.yml` is the home for new configuration options that will be moved from the existing python config file.

- ``SENTRY_URL_PREFIX`` has been deprecated, and moved to `system.url-prefix` inside of `config.yml` or it
  can be configured at runtime.

- ``INTERNAL_IPS``, if configured, will now restrict superuser access to only users with both ``is_superuser``
  and a matching IP.

CLI
~~~

The `sentry` CLI tooling has been rewritten to be faster and less confusing.

Static files
~~~~~~~~~~~~

Static files are now served with a far-futures Cache-Control header, and are versioned by default. If you were serving `/_static/` explicitly from your server config, you may need to update your rules or adjust the `STATIC_URL` setting accordingly.

General
~~~~~~~

- Source builds now require Node 0.12.x or newer.
- The ``public`` setting on projects has been removed
  - This also removes ``SENTRY_ALLOW_PUBLIC_PROJECTS``
- Clients which were only sending ``sentry_key`` and not using CORS will no
  longer be able to authenticate.
- All incoming events now log through ``sentry.api``, which will additionally
  capture far more events with improved console formatting.
- The 'sentry' user can no longer be removed.
- The Cassandra nodestore backend was broken, and this has been resolved.
- The ``has_perm`` plugin hook is no longer used.
- Do not unconditionally map sys.stdout to sys.stderr
- The HTTP interface's internal structure has greatly changed. Headers and Cookies are now lists. Body
  is now stored as a string.
- The internal metrics backend now supports both Datadog and a simple logging implementation (useful in DEBUG).
- Member roles can now view client keys (DSNs).
- Documentation for configuration wizards is now pulled from docs.getsentry.com as part
  of the ``upgrade`` and ``repair`` processes.
- The SSO flow for existing users has been greatly improved to avoid duplicate accounts.
- Deletions are delayed for one hour and can be cancelled by changing the status
  back to ``VISIBLE``.
- Membership permissions have been overhauled and have been flattened into a single tiered
  role. Additionally owners will no longer be automatically added to new teams.
- ``NotificationPlugin`` now requires ``is_configured`` to be declared.
- ``sentry.search`` should no longer be extended (``index`` and ``upgrade`` have been removed)

Client API
~~~~~~~~~~

- The ``culprit`` attribute will now automatically be filled when not present.
- The ``in_app`` attribute on frames will now be computed on event submission when not present.
- The ``ip_address`` value will always be stored on the user interface when possible.
- The user interface no longer accepts data missing one of the required identifiers.
- The ``fingerprint`` value is now stored in ``Event.data``.
- The ``environment`` attribute is now soft-accepted and tagged.

Schema Changes
~~~~~~~~~~~~~~

- Removed the ``Project.platform`` column.
- Removed the ``Project.organization`` column.
- Removed the ``AccessGroup`` table.
- Added ``EventUser`` table.
- Added ``user.{attribute}`` to search backends.
- Added ``Project.first_event`` column.
- Added ``Release.owner`` column.
- Added ``Organization.default_role`` column.
- Added ``OrganizationMember.role`` column.
- Added ``Broadcast.upstream_id`` column.
- Removed ``Broadcast.badge`` column.
- Added ``Broadcast.title`` column.
- Migrated blob data in ``File`` to ``FileBlob``.
- Removed ``File.storage`` column.
- Removed ``File.storage_options`` columns.
- Added ``OrganizationOption`` table.
- Added ``GroupSnooze`` table.
- Added ``GroupResolution`` table.
- Added ``GroupBookmark.date_added`` column.
- Removed ``User.last_name`` column.
- (App-only) Renamed ``User.first_name`` to ``User.name``.
- Removed ``Activity.event`` column.
- Removed ``Event.num_comments`` column.

Version 7.7.1
-------------

- Pin Kombu dependency due to incompatibility.

Version 7.7.0
-------------

- The behavior of ``create_or_update`` has changed. If you're using it please see the updated function.
- Added ``Group.first_release`` column.
- Added ``SavedSearch`` model for future features.
- Added ``Release.new_groups`` column.
- The explore feature is now deprecated and links have been hidden.
- Expanded various API endpoints for future usage.
- Initial prototype of embeddable crash reports. This adds the ``UserReport`` model.
- Added basic UI reporting for status checks.
- Added celery/beat alive check.
- Added celery app version check.
- Added queue overview to internal administration.
- Upped TSDB's storage of 10s to 60m of data.
- Added protocol version 7 to client spec.
  - Adds ``fingerprint`` attribute.
- The behavior of ``SENTRY_ENABLE_EXPLORE_USERS`` is now default and the setting has been removed.

Version 7.6.2
-------------

- Improved (fixed?) static bundling in various conditions.

Version 7.6.1
-------------

- [Security] An XSS vulnerability was addressed with low cardinality tags and the stream filter box:
  https://github.com/getsentry/sentry/commit/364b959811561de83f29893e105cc590224edbee

Version 7.6.0
-------------

This releases entirely removes Access Groups. If you're upgrading from an installation that had yet to migrate away from this system you should first upgrade to a previous version, run the migration wizard, and then continue the upgrade.

- The project-wide Alert system has been removed (to be re-implemented in the future).
- Access groups have been permanently removed.
- Added 'access_token' to data blacklist.
- The legacy (unused) search tables have been removed.
- Upgrades must now be applied manually via ``sentry upgrade`` or with ``sentry start --upgrade``.
  (Don't forget to use ``--noinput`` if you're doing this via automated tooling!)
- ``Event.checksum`` and ``Group.checksum`` have been removed.
- The ``cleanup`` task has been removed (the command is still available).
- Various optimizations to ``cleanup`` for Postgres users.
- Within single organization mode users will automatically be added to the default organization.
- Added ``Organization.merge_to()`` helper to assist with merging organizations.
  (i.e. in an on-premise install which wants to convert to a single organization)
- New ``import`` and ``export`` commands now exist for creating backups of critical metadata
  (i.e. api keys, projects, user settings)

Version 7.5.6
-------------

- Improved (fixed?) static bundling in various conditions.

Version 7.5.5
-------------

- [Security] An XSS vulnerability was addressed with low cardinality tags and the stream filter box:
  https://github.com/getsentry/sentry/commit/364b959811561de83f29893e105cc590224edbee

Version 7.5.4
-------------

- Yet another case where valid team membership was being excluded.

Version 7.5.3
-------------

- Fix another case where valid team membership was being excluded

Version 7.5.2
-------------

- Correctly support SENTRY_PROJECT.

Version 7.5.1
-------------

- Fix case where certain pages were not correctly including valid team membership
- Fix default user creation (regain automated signal)
- Fix sampling of internal metrics

Version 7.5.0
-------------

This release removes the ability to login or create accounts using a social auth backend.

If your install was based purely on social accounts you'll need to use the standard reset password flows to recover accounts.

Redis must be at least version 2.6.12.

- Interface.compute_hashes() now receives the platform of the event.
- Server-side data scrubbers were incorrectly filtering invalid interface aliases.
- The sensitive_fields option is now exposed in project settings.
- The default logger name is now an empty value.
- Celery has been upgraded to 3.1 and is now available at 'sentry.celery'.
- Facebook, Google, and Twitter identities are no longer available.
- Plugin's inheriting from TagPlugin are now based on v2 of the API.
- Metrics (counters) are now collected both in sentry.tsdb and an optionally configured statsd
  instance.
- Organizations can now toggle open membership which allows members to freely join/leave any team.
- ProjectKey.user has been removed.
- Organization API keys are now exposed in the UI.
- Team.owner has been removed.
- TeamMember has been removed.
- PendingTeamMember has been removed.
- Added OrganizationMember.counter.
- Added 'sentry.db.postgres' optimized Postgres backend.
- Added ReleaseTrackingPlugin and various release-focused endpoints.
- Dedicated configuration pages for Release Tracking and Issue Tracking integrations now exist.
- Several additions to the Release schema.
- Notification integrations are now present within project's notification settings.
- Fixed an issue with tag key deletion not following explicit constraints.

Version 7.4.3
-------------

- Corrected various issues involving sampled data. Things should now sample according to actual MATH.


Version 7.4.2
-------------

- Corrected invalid reference to SENTRY_ALLOW_REGISTRATION.


Version 7.4.1
-------------

- Correct an issue with AuthProvider's migrations on MySQL.


Version 7.4.0
-------------

- A new features subsystem was added, and many optional features are now run through it.
- The 'add_organization' permission is no longer used.
- The 'add_team' permission is no longer used.
- SENTRY_ALLOW_REGISTRATION is deprecated in favor of SENTRY_FEATURES['auth:register'].
- SOCIAL_AUTH_CREATE_USERS is deprecated in favor of SENTRY_FEATURES['social-auth:register'].
- SENTRY_SERVER_EMAIL is no longer used.
- Added first pass API at storing javascript artifacts via release APIs.
- Improved error reporting for JavaScript source/sourcemap errors.
- Improved configuration handling on sentry.cache.
- Added various release API endpoints.
- Added various organization API endpoints.
- Added various tag API endpoints.
- Sourcemaps will now always treat sourceRoot as a path.
- Changed many permissions to use new sentry.access abstractions which are now
  scoped based, shared with the API scopes.
- Initial first pass at the SSO subsystem.
- The Sentry internal client will now aggressively prevent recursive errors, but allow more
  internal errors to be recorded to itself.
- An XSS vulnerability with tag values not being escaped (on the group details page) has been resolved.


Version 7.3.2
-------------

- Fixed missing beacon task import.

Version 7.3.1
-------------

- Updated Gunicorn version and default configuration.
- Fixed periodic task for beacon.

Version 7.3.0
-------------

- The SENTRY_ADMIN_EMAIL setting now exists, and should be the technical contact for the install.
- Fixed an issue that would cause job fanout in deletions.
- Notifications are now sent when someone assigns you to an event.
- Release objects are now created automatically.
- Changed team-based API endpoints to use slugs.
- New API endpoints:
  - Help page list
  - Help page details
  - Group tag values
  - Project tag values
- Moved JavaScript sourcemap processing into language extension.
  - Sourcemap processing errors are now annotated into the frame.
- Refactored API to be scope-based permissions.
- Added backend support for organization API keys.
- Moved sentry_webhooks into builtins.
- Added reporting Beacon (see docs).

Version 7.2.0
-------------

- A py.test plugin now exists to make extension testing easier.
- A Mailgun webhook endpoint is now available for incoming email.
- Added security token for JS source expansion.
- Duct tape workaround for event navigation buttons repeating the same event.
- Origins now support custom protocols as well as relaxed support on other components.
- Minor optimizations for deletion tasks and endpoints.
- Minor optimizations for Redis buffer.
- Added the ability to enable/disable project keys.
- Added audit log entries for project keys.
- Added UI, API, and async task for deleting project tag keys.
- Various fixes/improvements to regression windows.
- Rules will no longer execute duplicate actions.
- EventFrequencyCondition will now fire a maximum of once every 30 minutes.

Version 7.1.4
-------------

- Fixed an issue with hourly rollups not expiring accurately in TSDB

If you've been running a 7.x series release for a while you may considering running a cleanup script to ensure erroneous values dont still exist in Redis:

  https://gist.github.com/dcramer/55a44904be883f8d03e1


Version 7.1.3
-------------

- Resolved an issue with migrations we created in 7.1.2.


Version 7.1.2
-------------

- Fix migrations to ensure org/teams arent created with empty slugs.


Version 7.1.1
-------------

- Suggest realip module over X-Forwarded-For


Version 7.1.0
-------------

Plugin v2
~~~~~~~~~

The beginnings of version 2 of the plugin interface have landed. This will expand over time but currently includes the following hooks:

- get_actions
- get_annotations
- get_event_preprocessors
- get_notifiers
- get_rules
- get_tags

Other Changes
~~~~~~~~~~~~~

- crossdomain.xml no longer supports projects-by-slug.
- A basic file storage abstraction is now available internally.
- The project group list API endpoint now has pagination.
- Several API endpoints have been added to public docs.
- X-Forwarded-For is now handled automatically (and we do not support non-proxy installs).
- Various tweaks to GroupMeta caching.
- The raven-python Sentry server-specific client code is now part of Sentry.
- Various improvements to tag rendering.
- Various improvements to bulk deletion strategies.
- Added NodeStore.multi_delete.


Version 7.0.0
-------------

Between version 6.4.x and 7.0 a significant number of changes have landed (approximately a years worth of commits). There are a large number of overall architecture changes, as well as various API compatibility changes. This document does not attempt to cover them all.

As many things have changed, it's strongly recommended that you regenerate your ``sentry.conf.py`` (using ``sentry init``) and merge in your custom settings.

Backwards Incompatible Changes
~~~~~~~~~~~~~~~~~~~~~~~~~~~~~~

- Django has been upgraded to 1.6
- The buffer API has been rewritten and the Redis buffer has had its performance greatly improved.
- The UDP server has been removed. Threaded/async models or a buffer proxy are the preferred replacement.
- The ``is_rate_limited`` plugin hook has been removed in favor of singular quota managers.
- The trends feature has been removed until it can be reimplemented in a more scalable way.
- Filters have been removed. Integrations should use the tagging infrastructure instead.
- ``NodeStore.generate_id()`` now returns a base64-encoded UUID.
- The API for interfaces has been rewritten.
- ``GroupMeta.objects.get_value`` no longer errors when a value is missing.
- ``sentry.plugins.sentry_sites`` has been removed.
- The Search API has been rewritten and now powers the entire stream.
- Removed Event.{logger,site,logger,level,culprit} references/columns. Legacy attributes for transitional behavior are available.
- Removed Project.owner.
- Removed Team.owner.
- ``is_new`` in ``Plugin.post_process`` will **only** be set if the event is brand new.
- Project-based URLs are changed to be organization scoped instead of team scoped.
- Static assets are no longer bundled as part of the repository and are instead compiled during the sdist/installation phases (as needed). See installation notes for further information.
- Graphs have been transitiong to ``sentry.tsdb`` (historical data is not preserved)
- Workers must now also run ``celerybeat``. This can be done either via passing -B to worker, or by running another process: ``sentry celerybeat``.
- Access Groups are now deprecated and will be removed in a version version.

Organizations
~~~~~~~~~~~~~

Organizations are the new top-level item of your Sentry install. All membership and team management has been moved into the new organization hub.

Generally for self-hosted installations you'll only have a single organization.

Migrations will happen automatically for this, and while these were able to applied cleanly and automatically on getsentry.com, we suggest considering snapshotting your database before running them. Additionally consider doing this at a period of the day where users generally wont be tweaking options to team membership.

TSDB
~~~~

A new time-series backend is now used (removing the legacy SQL-based graphing solutions). The only currently supported/bundled backend requires Redis. More information can be found in ``sentry.tsdb``.

Rules
~~~~~

A new system for basic controls around notifications (called Rules) has been added. These are per-project hooks for doing dynamic customization of "what happens when a new event is seen?".

Web API
~~~~~~~

The first offering a public API has landed. You'll find it with the new embedded docs (at /docs/).

Protocol Version 6
~~~~~~~~~~~~~~~~~~

Version 6 of the protocol has been introduced. The only change is the addition of the `release` attribute.

BIGINT
~~~~~~

All integer fields have been replaced with bigint's. This migration is *not* automated (due to it causing locking) and if you need it locally you will need to sort out the migration on your own, as well as set `SENTRY_USE_BIG_INTS = True` in your configuration.

Help Pages
~~~~~~~~~~

The beginnings of bundled documentation now exists. The defaults are generated from disk (see sentry/data/help_pages/).


Version 6.4.0
-------------

Some major backend changes are introduced in Sentry 6.4.0.

django.contrib.auth
~~~~~~~~~~~~~~~~~~~

The builtin Django authentication module is no more. The Group and Permission models are no
longer used, and the User model has been replaced with sentry.User.

Search
~~~~~~

Search has been abstracted from the simple search manager, and now lives within
``sentry.search``. Currently only the Django backend is supported, but some sample
code for Solr Cloud integration is also available.

Event Storage
~~~~~~~~~~~~~

A new application called ``nodestore`` now manages the event blob data. By default it
uses a Django-based backend (storing each node as a row in a table), however a Riak
backend is included and fully supported.

Additional Changes
~~~~~~~~~~~~~~~~~~

- Some initial support for time zones (user setting).
- You can now choose which tag annotations are applied to the event stream via Project Settings -> Tags.
- A new subsystem for handling email is available in ``sentry.utils.email``.
- You can now receive email notifications for notes.
- Charts now show tooltips describing the datapoint.
- JavaScript sourcemaps now support embedded sources.
- Stream annotations can now be customized to show any tags (not just number of users).
- Stacktrace frames now get truncated down to a maximum length of 50.

Protocol Version 5
~~~~~~~~~~~~~~~~~~

- sentry_version should be sent as '5'.
- The stacktrace interface now accepts a 'frames_omitted' tuple.

Version 6.3.0
-------------

- Most of the db utilities were refactored into ``sentry.db``.
- The user interface now accepts an ``ip_address`` attribute.
- User tracking will now use the ip_address attribute if available.
- ``time_spent`` is now expected to be sent as an integer in milliseconds.
- A new Notes feature is available for leaving comments on an event.

Version 6.2.0
-------------

- Added tracking to which users have seen which groups
- The stream now reflects if you've viewed an event since it was created or regressed.
- The group details page shows other users who have glanced at an event.
- Streams which have recorded user data will now show the number of unique users
  an event has happened to.
- Various stream polling fixes and improvements.

Version 6.1.1 (Security Release)
--------------------------------

Sentry 6.1.1 is a security release which patches a remote code execution exploit.

This only affects servers hosted public clients (e.g. raven.js).

The following commit demonstrates the exploit, as well as the patch:

https://github.com/getsentry/sentry/commit/5793c6cac19aeb7d2e19f9a09f4421b771af4306

Version 6.1.0
-------------

- Added Rate Limit controls.

Version 6.0.0
-------------

Say hello to our new logomark! Version 6 of Sentry includes many changes within
the core designed to improve future compatibility for various platforms.

It also includes quite a number of incompatible changes, so it's recommended
that plugin authors read through the notes carefully, and run some simply
sanity checks. It also introduces version 4 of the protocol.

Incompatible Changes
~~~~~~~~~~~~~~~~~~~~

- Django has been upgraded to 1.5.
- django.contrib.auth.models.User has been replaced with sentry.models.User.
- sentry_servers no longer exists, and the behavior is now always present. If
  you had it manually listed in INSTALLED_APPS, simply remove it.
- Filters have been deprecated, and most functionality removed. See notes below.
- TrackedUser, AffectedByUser, and Group.users_seen have been removed in favor
  of reusing the tagging architecture for user tracking.
- Suspension of team members is no longer available. The feature was rarely
  used, and removing it greatly simplifies the auth logic in the API.
- **The mail plugin can no longer be disabled, and all mail-specific options
  have been removed.**
- Nearly all data within an event now has a fixed max size. See client
  developer documentation for details.
- Project keys are no longer created for individuals by default
- sentry.conf.settings has been removed
- LOG_LEVELS, DEFAULT_LOG_LEVEL, and DEFAULT_LOGGER_NAME are no longer configurable.
- DEFAULT_ALERT_PROJECT_THRESHOLD and DEFAULT_ALERT_GROUP_THRESHOLD are no longer
  configurable.
- SENTRY_EMAIL_SUBJECT_PREFIX and SENTRY_SERVER_EMAIL are no longer used, and default to
  the appropriate Django options.
- SENTRY_CACHE_BACKEND is no longer configurable.
- SENTRY_AUTH_PROVIDERS is now AUTH_PROVIDERS.
- Existing account recovery tokens are no longer valid.
- sentry.utils.router has been removed.

Protocol Version 4
~~~~~~~~~~~~~~~~~~

- sentry_version should be sent as '4'.
- Aliases are now recommended instead of full interface names.
- The exception interface now supports a bound stacktrace, and all events
  (in all protocols) which contain both an exception and a stacktrace will
  be rolled up. This should be sent as the ``stacktrace`` attribute.
- The exception interface now supports chained exceptions, and should
  be sent as a list of exception values. Check the updated documentation for
  ordering details.

Alerts
~~~~~~

A basic alert system has been added.

- Configured at the project level.
- Signaled via Plugin.on_alert.

Filters
~~~~~~~

The outdated filter system has been mostly removed. You should rely on
tagged data for filter generation.

If you were previously defining ``SENTRY_FILTERS`` you should remove it
from your settings as it will be entirely obsolete in a future version.

Other Changes
~~~~~~~~~~~~~

- Activity feeds will now attempt to filter out some duplicates.
- Tags now show on the event details page.
- Corrected some invalid behavior when storing tags with an individual event.
- Plugin.get_tag_values was added.
- A new team select dashboard exists if you are a member of multiple teams.
- A new Sentry logo mark has replaced the simple text header.
- C# has been added to experimental clients.

Version 5.4.0
-------------

SENTRY_PUBLIC now dictates whether or not a Sentry install should be considered
accessible by all users or not. This should better solve the use-case of companies
hosting a Sentry instance internally and not necessarily needing the permissions
that teams give you.

If enabled, all teams and all projects will be accessible all members (for any endpoint
which does not require a certain level of access). Project.is_public now dictates the
implied state of all events, but will not allow a non-member to browse events.

Additionally, this includes the following other items:

- [Important!] The URLS for social authentication have been moved.
- Improved rendering of data values in all interfaces.
- django-compressor was replaced with django-static-compiler.
- A better defined public view of events (which removes several items from being visible).
- Improved SourceMap discovery.
- Most events will no longer cause a hard error when validation fails. Instead we attempt
  to drop any non-required data so that at least a partial event is stored.
- MessageCountByMinute was renamed to GroupCountByMinute.
- MessageFilterValue was renamed to GroupTag.
- Syntax highlighting was disabled (pending performance solutions).
- Added Team.date_added column.
- Lots of various design changes.
- Trending SQL queries can now be disabled by setting
  ``SENTRY_USE_TRENDING = False``


Version 5.3.0
-------------

A brand new Sentry design has landed.

Some things of note:

- An improved dashboard.
- Improved activity feeds on aggregate details.
- Similar event navigation links on aggregate details.
- Redesigned team management flow.

Additionally:

- Aggregates now happen on (project, checksum), which means events that have different
  levels or culprits can now be grouped together.
- Sentry now requires authentication for all pages.
- SENTRY_PUBLIC behavior has changed to signify the default state of projects.
- Project slug's are now only unique within a team.

Version 5.2.2
-------------

- [New] The dashboard will now stream updates to the new and trending event components.

Version 5.2.1
-------------

- [Fix] Trends sorting options on the Stream page work correctly again.

Version 5.2.0
-------------

- [New] A new activity stream exists on event pages.
- [New] Syntax highlighting now exists on all context frames.
- [New] Support for JavaScript Sourcemaps now exists.
- [New] The server will now fetch remote source files for JavaScript events.
- [New] Sentry will now ask for your project's platform.
- [Fix] Resolved -> Regressed state change is now atomic.
- [Fix] ``cleanup`` now runs with lower resource overhead.
- [Fix] Cookies will now be coerced to dicts if possible.
- More (storage only still) work on user tracking.
- Several indexes were added to speed up various queries.
- Removed savepoint use in plugin hooks (99% of the time there were no queries).

Additional, the following client protocol changes are part of this release:

- Cookies should be not be sent by default.
- POST data should not be sent by default.
- Recommended values regexp for sanitizing credit cards was updated.
- ``colno`` was added to the Stacktrace spec.
- Timestamps that are more than one minute in the future are now discarded.
- (Undocumented) Client-side support now exists for GET + Referrer store requests.

We've also reduced the test suite time down to 25% of what it originally was (thanks, Alex!)

Version 5.1.3
-------------

A new user's affected-tracking mechanism is present (storage only). This will
become available in the UX in a future version, and relies on the existing HTTP
and User interface datas.

- [Fix] Correct a bug with search queries.
- [New] Group.users_seen will now track unique users when possible.
- [New] Team and project owners can now change ownership (non-superuser).
- [Fix] Counts are now formatted correctly when number of visible digits > 3.

Version 5.1.2
-------------

- [Fix] Option schema (key length = 64).
- [Fix] Template interface now renders correctly.
- [Fix] Update design on admin status pages.
- [New] iOS client documentation.
- Improved client documentation visuals.

Version 5.1.1
-------------

Several schema changes are made in this upgrade:

- A new model: LostPasswordHash
- Two new fields on ProjectKey: date_added and user_added
- A new field on Event: platform
- A new field on Group: platform

The following changes are also part of this release:

- [New] A new plugin, sentry-interface-types will now automatically tag the available interface
  types in an event.
- [New] The platform value sent with an event is now recorded in the database.
- [New] A recover account flow has been added.
- [New] There is now a sticky nav on the event details pages.
- [New] getting started page now shows if there's no data for a project.
- [New] An API key management page now exists (under project settings).
- [New] A tag overview page now exists for group details pages.
- [Fix] Line numbers now show correctly in collapsed source context.
- [Fix] Pending members now show correctly on the team management page (under project settings).
- [Fix] The time since value now updates correctly when events change.
- Various changes to how event details components render.
- Various fixes for breadcrumbs and header styles.
- Most plugins will no longer default to enabled on new projects.

Version 5.1.0
-------------

Minor point releases now signify major changes (5.1.0 is a major release). Bugfix and smaller
releases will continue as normal.

This release includes a very large set of changes from 5.0.0, including a new client protocol
and an overhaul to the frontend code (specifically the JavaScript).

If you're a contributor, take note that there is now a JavaScript test suite. You can run all
test suites with the ``make test`` command.

Protocol Version 3
~~~~~~~~~~~~~~~~~~

Sentry 5.1 removes support for version 1.0 of the protocol, and maintains a compatibility layer
for version 2.0.

Additionally, the following changes apply to the new protocol:

- sentry_version should be sent as '3' (not 3.0).
- Signed messages are no longer supported (signatures are not calculated).
  - sentry_signature is no longer used.
  - sentry_timestamp is no longer used.
- Clients must pass sentry_secret for server-side requests as part of the auth
  header. This check runs in the event that there is no Origin header sent.
  - version 2.0 supports validation of this, version 3 requires it.
- The ``project`` attribute in the JSON packet is no longer required.
- The ``platform`` attribute is now recommended.
- The ``tags`` attribute is now recommended.

Other Changes
~~~~~~~~~~~~~

- Aggregation 'Views' have been removed.
- All streaming components are now powered by Backbone.js.
- Frontend has been updated to Bootstrap 2.1.
- The event stream now includes sparklines representing the last 24 hours of data for each event.
- Trends have greatly improved.
- Grouping events that have identical stacktraces other than the function name (e.g. dynamically generated
  functions) is not possible.
- SiteFilter has been removed, as has the sites plugin.
- If frames are included in a stacktrace that have the attribute ``in_app: false``, they will be hidden by default in
  the details view.
- crossdomain.xml support is now available (see documentation).
- The search feature now uses buffers to better handle write concurrency.
- Early support for WSGI (should be functional) exists as ``sentry.wsgi``.
- Many fixes around cache usage.

Version 5.0.0
-------------

- Variable versions of Django are no longer supported. Django 1.4.x must now be used.
- Public projects are restricted to viewing without being authenticated.
- The default behavior of Sentry is to now use timezone-aware datetimes everywhere.
- Permissions have been refactored to be more precise.


Version 4.10.0
--------------

- A new IssuePlugin base is available.
- Charts have been refactored to show 7 days worth of data.
- django.contrib.staticfiles is now supported.
- django.contrib.messages is now supported.

Version 4.9.0
-------------

Social authentication is now supported!

By configuring several options (documented in the getting started guide), you can allow users to signup and login
with accounts from several social services. Additionally users can associate their existing accounts (via a
new identities panel in their account settings) with any number of these services.

Currently, the following services are supported:

* GitHub
* Twitter
* Facebook
* Google

Version 4.8.0
-------------

Tags are now able to be created dynamically! See the documentation for more details on implementing it inside
of your client.

You can also configure which tags will show up as filters in the sidebar via your project's settings page. By
default all tags will show up.

Version 4.7.0
-------------

User options are now available to plugins. The builtin mail plugin also now takes advantage of them.

- sentry_mail will now use the alert_email option over your account email if specified.
- sentry_mail now allows you to choose which projects to receive alerts for.
- Numeric slugs will no longer return 404s.
- Corrected the repair command with the --owner argument.

Version 4.6.0
-------------

Improvements to the dashboard are trickling in, with this update including:

- Changing "Top Events" to "Trends" (if supported by your RDBMS)
- Time interval selections for both widgets

Plugins now have a new interface for registering themselves. Please see the developer documentation
for notes on how to use ``entry_points``.

Additionally:

- Signed messages are now deprecated. Save yourself some CPU cycles, and rely on SSL.
- A new plugin which tags user's email addresses.
- Several UI cleanups in various areas, such as improvements to the account dropdown and lists of projects/teams.
- Long awaited cleanup/fixes for applying the initial database migrations (sorry MySQL users).
- Initial support for arbitrary event tagging (coming soon to a client near you).

Version 4.5.0
-------------

Builtin plugins have been refactored to be more concise. This includes changes to the
servers, urls, and sites plugins. There is also a new builtin plugin::

  sentry.plugins.sentry_useragents

With these changes, it now makes it even easier to create a basic plugin that just handles extra
"tag"-like data. Take a look at one of the aforementioned plugins for an example.

Additionally:

- The mail plugin now sends additional Sentry-specific headers.
- Signatures are deprecated, and no longer required.
- Several fixes regarding CORS support.

Version 4.4.0
-------------

Two new columns were added to the ``Group`` model:

- ``resolved_at``: The datetime at which this event was marked as resolved.
- ``active_at``:  The datetime at which this event was marked as open.

The dashboard's "New Events" will now use the active_at date rather than the original
first seen date on an event.

Version 4.3.0
-------------

A new global dashboard now exists. The dashboard contains an event graph for all projects which
you have access to, as well as a list of the top events, and new events.

Additionally:

- API endpoints now properly send no-cache headers.
- Added a countdown to update buffers.

Version 4.2.0
-------------

Sentry now has support for buffering a majority of its counters via Redis. For more information, check
the buffer section of the configuration documentation.

- Nearly all race conditions are now handled correctly using distributed cache locks.

Version 4.1.0
-------------

Sentry now maintains full support for CORS requests from external hosts. This means that clients like
raven-js will now able to securely send messages to Sentry, without compromising their secret key.

In addition:

- Trusted domains were removed. These were not fully implemented.
- A new datepicker for selecting ranges of events.
- raven-javascript and raven-ruby are now officially supported clients.
- Added ``sentry repair``.

Version 4.0.0
-------------

Introducing Teams!

Projects are now assigned to a single team, and that team may consist of many members. Additionally
each team may own multiple projects. This makes it much easier to handle permissions across a single
organization that has many projects.

This update also includes initial changes to how filters work. ServerName Filter and SiteFilter are
no longer specified in the ``FILTERS`` setting, but instead are included automatically if you
load the respective ``sentry_servers`` and ``sentry_sites`` plugins.

Additional changes:

- Legacy data format is no longer supported (pre-Raven 1.x)
- API will now validate data before sending it into the queue, enabling better debugging for clients.

Version 3.8.0
-------------

Plugins are now configurable per-project. This makes it easy to install a plugin globally
and allow it to run only on selective projects.

Version 3.7.0
-------------

Several minor fixes, as well as a backwards incompatible change with filters.

All filters must now accept the project argument in the initializer. The signature is
now __init__(request, project).

Version 3.6.0
-------------

This version focuses on improving membership control. It includes the ability to revoke
project members access temporarily (by suspending them), as well as revoking users
(outside of Sentry) via the user.is_active flag.

Additionally, it brings the beginnings of an "invite user" flow, allowing you to
invite users who may or may not already have accounts in the system. We plan to improve
this flow in an upcoming release to allow invitees easy registration within the system
if they don't already have an account.

Version 3.5.0
-------------

Several improvements and additions have been made around the administration, including
performance improvements.

If you're utilizing the queue, the installation guide now recommends you switch off the
database backend, and move to something more efficient (such as Redis).

Version 3.4.0
-------------

Eventlet is no longer used as the default worker for gunicorn, and thus is no longer
installed by default. If you're using the udp worker, or ``send_fake_data`` you MUST
install eventlet yourself. The recommended worker class for gunicorn is now ``gevent``
as it corrects some issues with async queries in psycopg2.

Version 3.3.0
-------------

The queue has been changed from direct Kombu, to utilizing Celery entirely. If you were
already using the queue, the upgrade simply requires you to change "sentry start worker"
to "sentry celeryd".

Version 3.0.0
-------------

Version 3 of Sentry is centered around a restructure of the internal services and
the architecture for running those. It also includes improvements to the plugin architecture.

The upgrade process should be trivial, just be aware that if you were using --config before
you must change the way you pass it so that it's before the subcommand. For example
if you were doing ``sentry start --config...`` the command would now be changed to
``sentry --config... start``.

* Sentry no longer provides the ability to daemonize processes. This should now be
  done at the system level.
* All of Sentry's CLI is now handled through Logan (https://github.com/dcramer/logan),
  which simply pipes commands to Django's internal system utilizing custom configuration.
* Plugins now have a hook for managing some level of permissions (beyond the required defaults).
* The plugin interface (IPlugin) is now documented.
* It is now recommended that clients allow the Sentry server to compute checksums.

Version 2.9.0
-------------

* Plugins must now behave as singletons and be registered with a newly provided
  sentry.plugins.@register decorator.
* The Bugzilla and Redmine extensions are no longer part of Sentry core.
* Added a global overview of projects to the administration.

Version 2.8.0
-------------

* Added an Account Settings panel which allows users to change their name,
  email, and password.
* The default Sentry server now correctly wraps itself in its own middleware.
* Improved Real-time JavaScript.

Version 2.7.0
-------------

* Added first_seen and last_seen to all message filter values.
* Added a new "since" option to the dashboard with a default value of 3 days.

Version 2.6.0
-------------

* The built-in webserver is now powered by gunicorn.
* Cleaned up several admin pages and split them into sub-pages.

Version 2.5.0
-------------

* Corrected some queue behavior.
* Resolve Feed now only resolves items active within current filters.
* Handle unicode characters in POST body for replay request.
* Ensure client side requests run checks on HTTP_REFERER
* Adjust documentation for service settings.

Version 2.4.5
-------------

* Corrected indexing behavior to handle non strings.
* If queuing is enabled the indexer will now queue it's jobs.
* Moved group creation into a transaction.

Version 2.4.4
-------------

* Mail configuration value of send_to now correctly uses ',' as a separator
  (rather than ';').
* Changed rendering of sidebar widgets for all builtin extensions.
* Added an event details slot to the sidebar pane for individual events.

Version 2.4.3
-------------

* Correct some behavior with MySQL on the groups pane.
* Correct generated configuration behavior to use absolute
  paths for run and log folders.

Version 2.4.2
-------------

* Include DSN and member type on projects list grid.

Version 2.4.1
-------------

* Change appearance of resolve states.
* Adjust user management to link username (which is required) and not
  optional fields.

Version 2.4.0
-------------

* Added user management for admins.
* Resolved events should now appear differently.
* Default membership access is now configurable.

Version 2.3.2
-------------

* Maintaining *some* level of support for SQLite.

Version 2.3.1
-------------

* Correct rendering of sites, urls, and servers on details panes.

Version 2.3.0
-------------

* The polling API and JavaScript have been refactored.

  Events now stream in (they generally do not update if they already
  exist), and will maintain correct ordering in the feed.

  This API is available for most sort options, excluding trends.
* The builtin plugin's widgets have been fixed.
* Sampling rates are now configurable.
* Some minor design tweaks.

Version 2.2.5
-------------

* The \|date filter now forces things to UTC (it assumes local time).
* Event templates have been updated to resemble groups.

Version 2.2.4
-------------

* Improve error logging in API.
* Update Celery client code to use new send_encoded interfaces.
* Change JS datetimes to use UTC.
* Force clients which specify version 2.0 or newer to pass identification.
* Better default logging configuration.
* Adjust eventlet to monkey patch the world before any imports happen.
* Adjust default configuration to specify LOG and RUN directories.
* upgrade now correctly handles the delete ghosts argument.

Version 2.2.3
-------------

* Lower font size of counts on event list.
* Align actions to right side (vertical).
* Fix issue with long filters not transforming to selects.

Version 2.2.2
-------------

* Corrected event_id key to contain (project_id, event_id).
* Adjusted project form to default the user to the current user
  when accessed by an admin.
* Change sentry admin to be /manage/ to avoid any unintentional
  conflict with the Django admin.

Version 2.2.1
-------------

* Cleaned up several pages.

Version 2.2.0
-------------

* Sentry has a brand new design utilizing Bootstrap 2.
* Superusers can now create projects for users.

Version 2.1.3
-------------

* Ensure we truncate tokens to 128 characters for SearchDocument.
* Gracefully handle errors with indexing.
* Gracefully handle errors with post_process.
* Gracefully handle errors with regression_signal.
* Fixed priority sort option not activating.

Version 2.1.2
-------------

* Fixed an issue that was causing signals to not be registered.
* Made date the default sort order for aggregate stream.

Version 2.1.1
-------------

* Fixed an issue with indexing pre and post context on templates.

Version 2.1.0
-------------

* ``pytz`` is now a requirement.
* Changed default TIME_ZONE to be "UTC".
* Corrected some issues around how dates were localized.
* Initial implementation of full-text search.
* Fixed sending of regression_signal so it only happens if event
  has been marked as new.
* Changed ProjectMember.get_dsn() to use request.get_host() which
  corrects a bug in some webservers.

Version 2.0.2
-------------

* ``start`` no longer performs ``upgrade`` as its problematic.
* Initial queue usage (optional).
* Fix reference to bookmark_querystring.
* Added DSN to project member details page.

Version 2.0.1
-------------

* Skip logging of south in default server configuration as it proves to be problematic.
* Remove use of deprecated logging handler in default server configuration.
* Run ``upgrade`` as part of ``start``.
* Fix GroupBookmark related_name to be sentry namespaced.
* Correctly handle before_events() hook in polling responses.
* Removed integrated install documentation as it is no longer officially supported.
* Gracefully handle rendering errors with interfaces.
* Correct a bug with default email options.

Version 2.0
-----------

Sentry 2.0 is a major release which contains many new features as well as some large
rearchitecting of the codebase.

If you were previously extending Sentry, it would be wise
to test your extensions before upgrading.

* Added project scoping to all data in sentry.
* Added permissions to projects.
* The authorization header is now X-Sentry-Auth to avoid certain default behaviors such as
  mod_wsgi's "don't pass HTTP Authorization header".
* sentry.client has been removed
* The default key is now base64-encoded.
* sentry.interfaces are now used for coercing and rendering structured data.
* The store endpoint has a new API.
* The from_kwargs method has a new API.
* The ``class_name``, ``traceback``, an ``url`` fields have been removed.
* GroupedMessage was renamed to Group.
* Message was renamed to Event.
* Switched to Bootstrap framework.
* Added "Replay Request" action for events.
* Graphs can now be generated for Projects.
* There is now a trends sort option for aggregated events.
* Added ``sentry manage`` command.
* Sentry now has its own isolated queues (using Kombu).

Version 1.13.5
--------------

* Level filters are now precise (they no longer show their level + messages from higher levels).

Version 1.13.4
--------------

* Updated message details page to resemble look and feel of group details.

Version 1.13.3
--------------

* Added back in the "raw traceback" view.

Version 1.13.2
--------------

* Counts will now render differently with large values (e.g. 13000 will now be 13k)

Version 1.13.1
--------------

* Search by message_id will now display a list of results if there are multiple matches.

Version 1.13.0
--------------

* Deprecated the Sentry client, and added Raven to the as the default builtin.
* Removed Highstock and replaced it with an awesome OPEN SOURCE alternative, jQuery Flot.
* Default Sentry server options should now work out of the box.
* Packaged Google Web Font as part of Sentry.

Version 1.12.2
--------------

* Fixed infinite loop.

Version 1.12.1
--------------

* Stabilize migration schema (solves problem with index creation fail introduced in 1.12.0).

Version 1.12.0
--------------

* Adjusted message_id to include the checksum to avoid situations were the message_id
  that was generated did not exist due to sampling.

Version 1.11.4
--------------

* Several design improvements for group/message details panes.

Version 1.11.3
--------------

* Fixed a bug that was causing exception summary to not show.

Version 1.11.2
--------------

* Cleaned up message and group details pages (adding back some missing information).
* Cleaned up some design around odd margins/padding.

Version 1.11.1
--------------

* Fixed a bug that would cause the admin (and potentially other modules) to get loaded multiple times.

Version 1.11.0
--------------

* Added license headers.
* Removed ``sentry.helpers`` and ``sentry.routers``.
* Global module versions are now cached to avoid continuous path walking and
  import overhead.

Version 1.10.1
--------------

* Fixed an issue that was causing servers to show logger names.

Version 1.10.0
--------------

* You can now pass ``extra={'stack': True}`` to logging methods to capture
  the current frames and their locals.
* Code refactoring in various places related to stack extraction.
* Denormalized graph data in MessageCountByMinute (stores at 5m intervals).
* Denormalized filter counts into MessageFilterValue
* Added message sampling (adapted from Yuri Baburov's patch).
* Added SENTRY_MAIL_LEVEL setting.
* Added SENTRY_MAIL_INCLUDE_LOGGERS setting.
* Added SENTRY_MAIL_EXCLUDE_LOGGERS setting.
* Added the ``level`` argument to the cleanup command.
* The thrashed key is now set correctly in request.sentry.
* Added user information to all messages that have ``request``.
* Changed the hashing function for messages that include
  stacktraces to ignore the ``message`` and line numbers.
* Much improved test coverage.

Version 1.9.0
-------------

* Load the Frequency chart asynchronously.
* Frequency chart no longer shows for SQLite.
* Switch graphing library to Highstock from Highcharts.

Version 1.8.10
--------------

* Ensure dictionary keys are coerced to strings.
* Fixed path to missing_permissions.html.

Version 1.8.9
-------------

* Safely handle unpickling objects that may not have been stored in a
  valid format.

Version 1.8.8
-------------

* Changed ``sentry cleanup`` to use a range query.

Version 1.8.7
-------------

* Added "Clear Feed" option.
* Version information will be read from pkg_resources if possible.
* Cleared up documentation on configuration settings..
* Performance improvements to ``Client.send()``.
* Added default 404/500 pages.
* Added support for Django's LOGIN_URL setting.
* Fixed a memory leak in the client (thanks to Ben Bangert).

Version 1.8.6.2
---------------

* Reverted change which required distribute.
* Cleaned up configuration defaults.

Version 1.8.6.1
---------------

* Include distribute_setup.py in the MANIFEST to ship it in sdists.

Version 1.8.6
-------------

* Corrected an issue which was causing certain settings (like WEB_HOST) to
  not take affect in custom configuration files.
* The Sentry server will now pull in default server settings, as well as
  ~/.sentry/sentry.conf.py if --config is not passed to it.

Version 1.8.5.1
---------------

* Fixed a bug which caused thrashing prevention to not function correctly.
* Corrected an error in transform()'s recursion safety.
* Changed packaging to use Distribute.

Version 1.8.5
-------------

* Pulled test suite out of the Sentry namespace to avoid conflicts in projects.

Version 1.8.4.2
---------------

* Added missing invalid_message_id template.

Version 1.8.4.1
---------------

* Fixed an error that was causing LOG_LEVELS to not display correctly.

Version 1.8.4
-------------

* The Sentry base client will now pass along the timestamp from when the
  message was generated.

Version 1.8.3.1
---------------

* Fixed a case where the client may hit a transaction aborted error when
  transforming variables.

Version 1.8.3
-------------

* Added several settings which were Django specific so that they can be
  configured isolated to the Sentry instance.
* Graceful failover for when a cache backend isnt working properly and
  throttling is enabled.
* Better rendering of non-dict variables when passed within extra data.
* Graceful failover for searching on message_id's that aren't found.

Version 1.8.0
-------------

* Refactored Sentry server to run standalone (sentry --help).

Version 1.7.5
-------------

* Implemented new client/server storage API and signing methods.
* Fixed a bug where accessing __sentry__ would sometimes cause errors on
  certain code paths.

Version 1.7.4
-------------

* Fixed a bug with potential recursion issues.
* Fixed a bug with the storage API and unicode keys.

Version 1.7.3
-------------

* Storage API has better responses when data fails to decode, or
  you send a bad request.
* Documentation improvements for JSON storage API.

Version 1.7.2
-------------

* All strings, lists, tuples, and sets are now shortened before sending
  to the server. Iterable data structures are truncated to the first
  50 items, and strings are truncated to the first 200 characters.

  Both shorteners have configurable values in the settings.

Version 1.7.1
-------------

* Fixed a bug that slipped through with blocktrans usage.

Version 1.7.0
-------------

* Added ``score`` to ``GroupedMessage`` (schema change).
* Added ``MessageIndex`` (schema change).
* Added Async client (thanks to Yuri Baburov).
* Added support for raw_post_data (thanks to Matthew Schinckel).
* django-paging and django-indexer no longer need to be in INSTALLED_APPS.
* Added an index for GroupedMessages.times_seen.
* The ``score`` column will update atomically in PostgreSQL and MySQL.
* Added the frequency sort option.
* Better internationalization support.
* Fixed a bug with Oracle's date truncation support (changed to hh24).
* Respect TIME_ZONE by using auto_now_* on DateTimeField's.
* Tests required Haystack and Celery are now skipped if module is not found.

Version 1.6.10
--------------

* Added JSON support to storage API.
* Changed default client to use JSON format.

Version 1.6.9.1
---------------

* Fixed an issue with encoding to UTF-8 for Haystack.

Version 1.6.9
-------------

* Added URLs to default search parameters.
* Fixed a bug to ensure template information is only added if its the correct loader

Version 1.6.8.1
---------------

* Search will now show when unauthenticated (e.g. when SENTRY_PUBLIC is enabled)

Version 1.6.8
-------------

* Search no longer allows filters.
* Search no longer allows arbitrary queries without Haystack.
* Added logger, level, site, server, and url to search index.
* Haystack has been updated for further flexibility.
* SearchFilter is now unused (you should update your configs).

Version 1.6.7
-------------

* Moved static media into /static/.
* Added serve_static view to handle static media solely within Sentry.
* Added SENTRY_STATIC_URL_PREFIX setting.

Version 1.6.6
-------------

* setup.py install will no longer install example_project.
* Fixed an issue where __sentry__ would be called even if it wasn't a callable.
* Fixed an issue where transactions would attempt a rollback when not managed while creating
  the sort index.

Version 1.8.8
-------------

* Set a last_message_id so when thrashing is hit there is still a point of reference for tracing.
* Check correct permissions for Sentry.

Version 1.6.4
-------------

* Fixed a memory leak due to TextNode's being created from leading whitespace in realtime packets.

Version 1.6.3
-------------

* Fixed a critical bug in the Sentry JS namespace preventing it from loading.

Version 1.6.2
-------------

* LogHandler will attempt to pick up the request automatically using SentryLogMiddleware.
* Updated AJAX CSRF support for Django 1.2.5.
* request.sentry is now set in any event which has request as part of the parameters.

Version 1.6.0
-------------

* Added message references (uuid's) as message_id in Message
* Fixed css compatibility issues with TextWidget
* SearchFilter now allows searching by message reference id
* Added Sentry404CatchMiddleware
* Added SentryResponseErrorIdMiddleware
* The `request` argument can now be passed into any ``create_from_`` method.

(History beyond 1.6.0 is not present)<|MERGE_RESOLUTION|>--- conflicted
+++ resolved
@@ -11,13 +11,10 @@
 - Add memory and storage information for apple devices
 - The legacy API keys feature is now disabled by default.
 - Show Images Loaded section for cocoa events with version number.
-<<<<<<< HEAD
 - Simplified management of secondary email addresses.
 - Fixed an issue where changing primary email address would remove the pre-existing verified email.
 - Disallow duplicating primary emails for users moving forward
-=======
 - Fixed bug where workflow notification subject may not include a custom email prefix.
->>>>>>> bb9f8dc8
 
 Schema Changes
 ~~~~~~~~~~~~~~
